--- conflicted
+++ resolved
@@ -37,11 +37,7 @@
 
 	const clientConfig = {
 		projectName,
-<<<<<<< HEAD
-		endpoint: 'data.balena-cloud',
-=======
-		endpoint: 'data.balena-staging.com',
->>>>>>> 3d50f941
+		endpoint: 'data.balena-cloud.com',
 		componentName: 'etcher',
 		componentVersion: packageJSON.version,
 	};
